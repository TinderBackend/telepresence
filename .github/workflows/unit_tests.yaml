--- conflicted
+++ resolved
@@ -5,12 +5,6 @@
   "macos":
     runs-on: macos-latest
     steps:
-<<<<<<< HEAD
-      # Used so we don't have to re-run tests that pass, kinda hacky but github
-      # doesn't have any other alternative right now aside from re-running *all* jobs.
-      # It is on the roadmap though: https://github.com/github/roadmap/issues/271
-=======
->>>>>>> 3f144735
       - uses: actions/checkout@v2
         with:
           fetch-depth: 0
@@ -51,12 +45,6 @@
   "windows":
     runs-on: windows-2019
     steps:
-<<<<<<< HEAD
-      # Used so we don't have to re-run tests that pass, kinda hacky but github
-      # doesn't have any other alternative right now aside from re-running *all* jobs.
-      # It is on the roadmap though: https://github.com/github/roadmap/issues/271
-=======
->>>>>>> 3f144735
       - uses: actions/checkout@v2
         with:
           fetch-depth: 0
@@ -97,12 +85,6 @@
   "linux":
     runs-on: ubuntu-latest
     steps:
-<<<<<<< HEAD
-      # Used so we don't have to re-run tests that pass, kinda hacky but github
-      # doesn't have any other alternative right now aside from re-running *all* jobs.
-      # It is on the roadmap though: https://github.com/github/roadmap/issues/271
-=======
->>>>>>> 3f144735
       - uses: actions/checkout@v2
         with:
           fetch-depth: 0
