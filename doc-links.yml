<<<<<<< HEAD
- title: Home
  link: /docs/

- title: Products
  collapsable: false
  items:
    - title: Telepresence
      items:
        - title: Quick start
          link: /quick-start
        - title: Install Telepresence
          items:
            - title: Install
              link: /install/
            - title: Upgrade
              link: /install/upgrade/
            - title: Install Traffic Manager with Helm
              link: /install/helm/
            - title: Migrate from legacy Telepresence
              link: /install/migrate-from-legacy/
        - title: Core concepts
          items:
            - title: The changing development workflow
              link: /concepts/devworkflow
            - title: The developer experience and the inner dev loop
              link: /concepts/devloop
            - title: 'Making the remote local: Faster feedback, collaboration and debugging'
              link: /concepts/faster
            - title: Context propagation
              link: /concepts/context-prop
        - title: How do I...
          items:
            - title: Intercept a service in your own environment
              link: /howtos/intercepts
            - title: Share dev environments with preview URLs
              link: /howtos/preview-urls
            - title: Proxy outbound traffic to my cluster
              link: /howtos/outbound
            - title: Send requests to an intercepted service
              link: /howtos/request
        - title: Technical reference
          items:
            - title: Architecture
              link: /reference/architecture
            - title: Networking through Virtual Network Interface
              link: /reference/tun-device
            - title: Client reference
              link: /reference/client
            - title: Laptop-side configuration
              link: /reference/config
            - title: Cluster-side configuration
              link: /reference/cluster-config
            - title: Using Docker for intercepts
              link: /reference/docker-run
            - title: Running Telepresence in a Docker container
              link: /reference/inside-container
            - title: Environment variables
              link: /reference/environment
            - title: Intercepts
              link: /reference/intercepts
            - title: Volume mounts
              link: /reference/volume
            - title: DNS resolution
              link: /reference/dns
            - title: RBAC
              link: /reference/rbac
            - title: Using Telepresence with Linkerd
              link: /reference/linkerd
        - title: FAQs
          link: /faqs
        - title: Troubleshooting
          link: /troubleshooting
        - title: Community
          link: /community
        - title: Release Notes
          link: /release-notes
=======
 - title: Quick start
   link: quick-start
 - title: Install Telepresence
   items:
     - title: Install
       link: install/
     - title: Upgrade
       link: install/upgrade/
     - title: Install Traffic Manager with Helm
       link: install/helm/
     - title: Migrate from legacy Telepresence
       link: install/migrate-from-legacy/
 - title: Core concepts
   items:
     - title: The changing development workflow
       link: concepts/devworkflow
     - title: The developer experience and the inner dev loop
       link: concepts/devloop
     - title: 'Making the remote local: Faster feedback, collaboration and debugging'
       link: concepts/faster
     - title: Context propagation
       link: concepts/context-prop
 - title: How do I...
   items:
     - title: Intercept a service in your own environment
       link: howtos/intercepts
     - title: Share dev environments with preview URLs
       link: howtos/preview-urls
     - title: Proxy outbound traffic to my cluster
       link: howtos/outbound
     - title: Send requests to an intercepted service
       link: howtos/request
 - title: Technical reference
   items:
     - title: Architecture
       link: reference/architecture
     - title: Client reference
       link: reference/client
       items:
         - title: login
           link: reference/client/login
     - title: Laptop-side configuration
       link: reference/config
     - title: Cluster-side configuration
       link: reference/cluster-config
     - title: Using Docker for intercepts
       link: reference/docker-run
     - title: Running Telepresence in a Docker container
       link: reference/inside-container
     - title: Environment variables
       link: reference/environment
     - title: Intercepts
       link: reference/intercepts
     - title: Volume mounts
       link: reference/volume
     - title: DNS resolution
       link: reference/dns
     - title: RBAC
       link: reference/rbac
     - title: Networking through Virtual Network Interface
       link: reference/tun-device
     - title: Connection Routing
       link: reference/routing
     - title: Using Telepresence with Linkerd
       link: reference/linkerd
 - title: FAQs
   link: faqs
 - title: Troubleshooting
   link: troubleshooting
 - title: Community
   link: community
 - title: Release Notes
   link: release-notes
>>>>>>> 38be3aa1
<|MERGE_RESOLUTION|>--- conflicted
+++ resolved
@@ -1,81 +1,3 @@
-<<<<<<< HEAD
-- title: Home
-  link: /docs/
-
-- title: Products
-  collapsable: false
-  items:
-    - title: Telepresence
-      items:
-        - title: Quick start
-          link: /quick-start
-        - title: Install Telepresence
-          items:
-            - title: Install
-              link: /install/
-            - title: Upgrade
-              link: /install/upgrade/
-            - title: Install Traffic Manager with Helm
-              link: /install/helm/
-            - title: Migrate from legacy Telepresence
-              link: /install/migrate-from-legacy/
-        - title: Core concepts
-          items:
-            - title: The changing development workflow
-              link: /concepts/devworkflow
-            - title: The developer experience and the inner dev loop
-              link: /concepts/devloop
-            - title: 'Making the remote local: Faster feedback, collaboration and debugging'
-              link: /concepts/faster
-            - title: Context propagation
-              link: /concepts/context-prop
-        - title: How do I...
-          items:
-            - title: Intercept a service in your own environment
-              link: /howtos/intercepts
-            - title: Share dev environments with preview URLs
-              link: /howtos/preview-urls
-            - title: Proxy outbound traffic to my cluster
-              link: /howtos/outbound
-            - title: Send requests to an intercepted service
-              link: /howtos/request
-        - title: Technical reference
-          items:
-            - title: Architecture
-              link: /reference/architecture
-            - title: Networking through Virtual Network Interface
-              link: /reference/tun-device
-            - title: Client reference
-              link: /reference/client
-            - title: Laptop-side configuration
-              link: /reference/config
-            - title: Cluster-side configuration
-              link: /reference/cluster-config
-            - title: Using Docker for intercepts
-              link: /reference/docker-run
-            - title: Running Telepresence in a Docker container
-              link: /reference/inside-container
-            - title: Environment variables
-              link: /reference/environment
-            - title: Intercepts
-              link: /reference/intercepts
-            - title: Volume mounts
-              link: /reference/volume
-            - title: DNS resolution
-              link: /reference/dns
-            - title: RBAC
-              link: /reference/rbac
-            - title: Using Telepresence with Linkerd
-              link: /reference/linkerd
-        - title: FAQs
-          link: /faqs
-        - title: Troubleshooting
-          link: /troubleshooting
-        - title: Community
-          link: /community
-        - title: Release Notes
-          link: /release-notes
-=======
  - title: Quick start
    link: quick-start
  - title: Install Telepresence
@@ -148,5 +70,4 @@
  - title: Community
    link: community
  - title: Release Notes
-   link: release-notes
->>>>>>> 38be3aa1
+   link: release-notes