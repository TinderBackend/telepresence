package cli

import (
	"context"
	"fmt"
	"os"
	"strings"

	"github.com/spf13/cobra"
	"github.com/spf13/pflag"
	"k8s.io/cli-runtime/pkg/genericclioptions"

<<<<<<< HEAD
	"github.com/TinderBackend/telepresence/v2/pkg/client/cli/cliutil"
	"github.com/TinderBackend/telepresence/v2/pkg/client/errcat"
	"github.com/TinderBackend/telepresence/v2/pkg/client/userd/commands"
=======
	"github.com/telepresenceio/telepresence/v2/pkg/client/cli/cliutil"
	"github.com/telepresenceio/telepresence/v2/pkg/client/errcat"
>>>>>>> 5598413f
)

var help = `Telepresence can connect to a cluster and route all outbound traffic from your
workstation to that cluster so that software running locally can communicate
as if it executed remotely, inside the cluster. This is achieved using the
command:

telepresence connect

Telepresence can also intercept traffic intended for a specific service in a
cluster and redirect it to your local workstation:

telepresence intercept <name of service>

Telepresence uses background processes to manage the cluster session. One of
the processes runs with superuser privileges because it modifies the network.
Unless the daemons are already started, an attempt will be made to start them.
This will involve a call to sudo unless this command is run as root (not
recommended) which in turn may result in a password prompt.`

// OnlySubcommands is a cobra.PositionalArgs that is similar to cobra.NoArgs, but prints a better
// error message.
func OnlySubcommands(cmd *cobra.Command, args []string) error {
	if len(args) == 0 {
		return nil
	}
	err := fmt.Errorf("invalid subcommand %q", args[0])
	if cmd.SuggestionsMinimumDistance <= 0 {
		cmd.SuggestionsMinimumDistance = 2
	}
	if suggestions := cmd.SuggestionsFor(args[0]); len(suggestions) > 0 {
		err = fmt.Errorf("%w\nDid you mean one of these?\n\t%s", err, strings.Join(suggestions, "\n\t"))
	}
	return cmd.FlagErrorFunc()(cmd, err)
}

// PerhapsLegacyCommands is like OnlySubcommands but performs some initial check for legacy flags
func PerhapsLegacyCommands(cmd *cobra.Command, args []string) error {
	// If a user is using a flag that is coming from telepresence 1, we try to
	// construct the tp2 command based on their input. If the args passed to
	// telepresence are one of the flags we recognize, we don't want to error
	// out here.
	tp1Flags := []string{"--swap-deployment", "-s", "--run", "--run-shell", "--docker-run", "--help"}
	for _, v := range args {
		for _, flag := range tp1Flags {
			if v == flag {
				return nil
			}
		}
	}
	return OnlySubcommands(cmd, args)
}

// RunSubcommands is for use as a cobra.Command.RunE for commands that don't do anything themselves
// but have subcommands.  In such cases, it is important to set RunE even though there's nothing to
// run, because otherwise cobra will treat that as "success", and it shouldn't be "success" if the
// user typos a command and types something invalid.
func RunSubcommands(cmd *cobra.Command, args []string) error {
	cmd.SetOut(cmd.ErrOrStderr())

	// determine if --help was explicitly asked for
	var usedHelpFlag bool
	for _, arg := range args {
		if arg == "--help" {
			usedHelpFlag = true
		}
	}
	// If there are no args or --help was used, then it's not a legacy
	// Telepresence command so we return the help text
	if len(args) == 0 || usedHelpFlag {
		cmd.HelpFunc()(cmd, args)
		return nil
	}
	if err := checkLegacyCmd(cmd, args); err != nil {
		return err
	}
	return nil
}

// Command returns the top level "telepresence" CLI command
func Command(ctx context.Context) *cobra.Command {
	rootCmd := &cobra.Command{
		Use:  "telepresence",
		Args: PerhapsLegacyCommands,

		Short:              "Connect your workstation to a Kubernetes cluster",
		Long:               help,
		RunE:               RunSubcommands,
		SilenceErrors:      true, // main() will handle it after .ExecuteContext() returns
		SilenceUsage:       true, // our FlagErrorFunc will handle it
		DisableFlagParsing: true, // Bc of the legacyCommand parsing, see legacy_command.go
	}

	var groups cliutil.CommandGroups
	if len(os.Args) > 1 && os.Args[1] == "quit" {
		groups = make(cliutil.CommandGroups)
	} else {
		var err error
		if groups, err = getRemoteCommands(ctx); err != nil {
			fmt.Fprintln(os.Stderr, err.Error())
			os.Exit(1)
		}
	}

	rootCmd.InitDefaultHelpCmd()
	static := cliutil.CommandGroups{
		"Session Commands": []*cobra.Command{connectCommand(), LoginCommand(), LogoutCommand(), LicenseCommand(), statusCommand(), quitCommand()},
		"Traffic Commands": []*cobra.Command{listCommand(), interceptCommand(ctx), leaveCommand(), previewCommand()},
		"Debug Commands":   []*cobra.Command{loglevelCommand(), gatherLogsCommand()},
		"Other Commands":   []*cobra.Command{versionCommand(), uninstallCommand(), dashboardCommand(), ClusterIdCommand(), genYAMLCommand(), vpnDiagCommand()},
	}
	for name, cmds := range static {
		if _, ok := groups[name]; !ok {
			groups[name] = []*cobra.Command{}
		}
		groups[name] = append(groups[name], cmds...)
	}

	AddCommandGroups(rootCmd, groups)
	initGlobalFlagGroups()
	for _, commands := range groups {
		for _, command := range commands {
			if ac := command.Args; ac != nil {
				// Ensure that args errors don't advice the user to look in log files
				command.Args = argsCheck(ac)
			}
			initDeprecatedPersistentFlags(command)
		}
	}
	for _, group := range globalFlagGroups {
		rootCmd.PersistentFlags().AddFlagSet(group.Flags)
	}
	return rootCmd
}

// argsCheck wraps an PositionalArgs checker in a function that wraps a potential error
// using errcat.User
func argsCheck(f cobra.PositionalArgs) cobra.PositionalArgs {
	return func(cmd *cobra.Command, args []string) error {
		if err := f(cmd, args); err != nil {
			return errcat.User.New(err)
		}
		return nil
	}
}

func initDeprecatedPersistentFlags(cmd *cobra.Command) {
	cmd.Flags().AddFlagSet(deprecatedGlobalFlags)
	opf := cmd.PostRun
	cmd.PostRun = func(cmd *cobra.Command, args []string) {
		// Allow deprecated global flags so that scripts using them don't break, but print
		// a warning that their values are ignored.
		deprecatedGlobalFlags.VisitAll(func(f *pflag.Flag) {
			if f.Changed {
				fmt.Fprintf(cmd.ErrOrStderr(),
					"use of global flag '--%s' is deprecated and its value is ignored\n", f.Name)
			}
		})
		if opf != nil {
			opf(cmd, args)
		}
	}
}

func initGlobalFlagGroups() {
	deprecatedGlobalFlags = pflag.NewFlagSet("deprecated global flags", 0)

	kubeFlags := pflag.NewFlagSet("", 0)
	genericclioptions.NewConfigFlags(false).AddFlags(kubeFlags)
	deprecatedGlobalFlags.AddFlagSet(kubeFlags)

	netflags := pflag.NewFlagSet("", 0)
	netflags.StringP("dns", "", "", "")
	netflags.StringSlice("mapped-namespaces", nil, "")

	deprecatedGlobalFlags.AddFlagSet(netflags)
	deprecatedGlobalFlags.VisitAll(func(flag *pflag.Flag) {
		flag.Hidden = true
	})

	globalFlagGroups = []cliutil.FlagGroup{{
		Name: "other Telepresence flags",
		Flags: func() *pflag.FlagSet {
			flags := pflag.NewFlagSet("", 0)
			flags.Bool(
				"no-report", false,
				"turn off anonymous crash reports and log submission on failure",
			)
			return flags
		}(),
	}}
}<|MERGE_RESOLUTION|>--- conflicted
+++ resolved
@@ -1,23 +1,17 @@
 package cli
 
 import (
-	"context"
-	"fmt"
-	"os"
-	"strings"
-
-	"github.com/spf13/cobra"
-	"github.com/spf13/pflag"
-	"k8s.io/cli-runtime/pkg/genericclioptions"
-
-<<<<<<< HEAD
-	"github.com/TinderBackend/telepresence/v2/pkg/client/cli/cliutil"
-	"github.com/TinderBackend/telepresence/v2/pkg/client/errcat"
-	"github.com/TinderBackend/telepresence/v2/pkg/client/userd/commands"
-=======
-	"github.com/telepresenceio/telepresence/v2/pkg/client/cli/cliutil"
-	"github.com/telepresenceio/telepresence/v2/pkg/client/errcat"
->>>>>>> 5598413f
+  "context"
+  "fmt"
+  "os"
+  "strings"
+
+  "github.com/spf13/cobra"
+  "github.com/spf13/pflag"
+  "k8s.io/cli-runtime/pkg/genericclioptions"
+
+  "github.com/TinderBackend/telepresence/v2/pkg/client/cli/cliutil"
+  "github.com/TinderBackend/telepresence/v2/pkg/client/errcat"
 )
 
 var help = `Telepresence can connect to a cluster and route all outbound traffic from your
@@ -41,34 +35,34 @@
 // OnlySubcommands is a cobra.PositionalArgs that is similar to cobra.NoArgs, but prints a better
 // error message.
 func OnlySubcommands(cmd *cobra.Command, args []string) error {
-	if len(args) == 0 {
-		return nil
-	}
-	err := fmt.Errorf("invalid subcommand %q", args[0])
-	if cmd.SuggestionsMinimumDistance <= 0 {
-		cmd.SuggestionsMinimumDistance = 2
-	}
-	if suggestions := cmd.SuggestionsFor(args[0]); len(suggestions) > 0 {
-		err = fmt.Errorf("%w\nDid you mean one of these?\n\t%s", err, strings.Join(suggestions, "\n\t"))
-	}
-	return cmd.FlagErrorFunc()(cmd, err)
+  if len(args) == 0 {
+    return nil
+  }
+  err := fmt.Errorf("invalid subcommand %q", args[0])
+  if cmd.SuggestionsMinimumDistance <= 0 {
+    cmd.SuggestionsMinimumDistance = 2
+  }
+  if suggestions := cmd.SuggestionsFor(args[0]); len(suggestions) > 0 {
+    err = fmt.Errorf("%w\nDid you mean one of these?\n\t%s", err, strings.Join(suggestions, "\n\t"))
+  }
+  return cmd.FlagErrorFunc()(cmd, err)
 }
 
 // PerhapsLegacyCommands is like OnlySubcommands but performs some initial check for legacy flags
 func PerhapsLegacyCommands(cmd *cobra.Command, args []string) error {
-	// If a user is using a flag that is coming from telepresence 1, we try to
-	// construct the tp2 command based on their input. If the args passed to
-	// telepresence are one of the flags we recognize, we don't want to error
-	// out here.
-	tp1Flags := []string{"--swap-deployment", "-s", "--run", "--run-shell", "--docker-run", "--help"}
-	for _, v := range args {
-		for _, flag := range tp1Flags {
-			if v == flag {
-				return nil
-			}
-		}
-	}
-	return OnlySubcommands(cmd, args)
+  // If a user is using a flag that is coming from telepresence 1, we try to
+  // construct the tp2 command based on their input. If the args passed to
+  // telepresence are one of the flags we recognize, we don't want to error
+  // out here.
+  tp1Flags := []string{"--swap-deployment", "-s", "--run", "--run-shell", "--docker-run", "--help"}
+  for _, v := range args {
+    for _, flag := range tp1Flags {
+      if v == flag {
+	return nil
+      }
+    }
+  }
+  return OnlySubcommands(cmd, args)
 }
 
 // RunSubcommands is for use as a cobra.Command.RunE for commands that don't do anything themselves
@@ -76,137 +70,137 @@
 // run, because otherwise cobra will treat that as "success", and it shouldn't be "success" if the
 // user typos a command and types something invalid.
 func RunSubcommands(cmd *cobra.Command, args []string) error {
-	cmd.SetOut(cmd.ErrOrStderr())
-
-	// determine if --help was explicitly asked for
-	var usedHelpFlag bool
-	for _, arg := range args {
-		if arg == "--help" {
-			usedHelpFlag = true
-		}
-	}
-	// If there are no args or --help was used, then it's not a legacy
-	// Telepresence command so we return the help text
-	if len(args) == 0 || usedHelpFlag {
-		cmd.HelpFunc()(cmd, args)
-		return nil
-	}
-	if err := checkLegacyCmd(cmd, args); err != nil {
-		return err
-	}
-	return nil
+  cmd.SetOut(cmd.ErrOrStderr())
+
+  // determine if --help was explicitly asked for
+  var usedHelpFlag bool
+  for _, arg := range args {
+    if arg == "--help" {
+      usedHelpFlag = true
+    }
+  }
+  // If there are no args or --help was used, then it's not a legacy
+  // Telepresence command so we return the help text
+  if len(args) == 0 || usedHelpFlag {
+    cmd.HelpFunc()(cmd, args)
+    return nil
+  }
+  if err := checkLegacyCmd(cmd, args); err != nil {
+    return err
+  }
+  return nil
 }
 
 // Command returns the top level "telepresence" CLI command
 func Command(ctx context.Context) *cobra.Command {
-	rootCmd := &cobra.Command{
-		Use:  "telepresence",
-		Args: PerhapsLegacyCommands,
-
-		Short:              "Connect your workstation to a Kubernetes cluster",
-		Long:               help,
-		RunE:               RunSubcommands,
-		SilenceErrors:      true, // main() will handle it after .ExecuteContext() returns
-		SilenceUsage:       true, // our FlagErrorFunc will handle it
-		DisableFlagParsing: true, // Bc of the legacyCommand parsing, see legacy_command.go
-	}
-
-	var groups cliutil.CommandGroups
-	if len(os.Args) > 1 && os.Args[1] == "quit" {
-		groups = make(cliutil.CommandGroups)
-	} else {
-		var err error
-		if groups, err = getRemoteCommands(ctx); err != nil {
-			fmt.Fprintln(os.Stderr, err.Error())
-			os.Exit(1)
-		}
-	}
-
-	rootCmd.InitDefaultHelpCmd()
-	static := cliutil.CommandGroups{
-		"Session Commands": []*cobra.Command{connectCommand(), LoginCommand(), LogoutCommand(), LicenseCommand(), statusCommand(), quitCommand()},
-		"Traffic Commands": []*cobra.Command{listCommand(), interceptCommand(ctx), leaveCommand(), previewCommand()},
-		"Debug Commands":   []*cobra.Command{loglevelCommand(), gatherLogsCommand()},
-		"Other Commands":   []*cobra.Command{versionCommand(), uninstallCommand(), dashboardCommand(), ClusterIdCommand(), genYAMLCommand(), vpnDiagCommand()},
-	}
-	for name, cmds := range static {
-		if _, ok := groups[name]; !ok {
-			groups[name] = []*cobra.Command{}
-		}
-		groups[name] = append(groups[name], cmds...)
-	}
-
-	AddCommandGroups(rootCmd, groups)
-	initGlobalFlagGroups()
-	for _, commands := range groups {
-		for _, command := range commands {
-			if ac := command.Args; ac != nil {
-				// Ensure that args errors don't advice the user to look in log files
-				command.Args = argsCheck(ac)
-			}
-			initDeprecatedPersistentFlags(command)
-		}
-	}
-	for _, group := range globalFlagGroups {
-		rootCmd.PersistentFlags().AddFlagSet(group.Flags)
-	}
-	return rootCmd
+  rootCmd := &cobra.Command{
+    Use:  "telepresence",
+    Args: PerhapsLegacyCommands,
+
+    Short:              "Connect your workstation to a Kubernetes cluster",
+    Long:               help,
+    RunE:               RunSubcommands,
+    SilenceErrors:      true, // main() will handle it after .ExecuteContext() returns
+    SilenceUsage:       true, // our FlagErrorFunc will handle it
+    DisableFlagParsing: true, // Bc of the legacyCommand parsing, see legacy_command.go
+  }
+
+  var groups cliutil.CommandGroups
+  if len(os.Args) > 1 && os.Args[1] == "quit" {
+    groups = make(cliutil.CommandGroups)
+  } else {
+    var err error
+    if groups, err = getRemoteCommands(ctx); err != nil {
+      fmt.Fprintln(os.Stderr, err.Error())
+      os.Exit(1)
+    }
+  }
+
+  rootCmd.InitDefaultHelpCmd()
+  static := cliutil.CommandGroups{
+    "Session Commands": []*cobra.Command{connectCommand(), LoginCommand(), LogoutCommand(), LicenseCommand(), statusCommand(), quitCommand()},
+    "Traffic Commands": []*cobra.Command{listCommand(), interceptCommand(ctx), leaveCommand(), previewCommand()},
+    "Debug Commands":   []*cobra.Command{loglevelCommand(), gatherLogsCommand()},
+    "Other Commands":   []*cobra.Command{versionCommand(), uninstallCommand(), dashboardCommand(), ClusterIdCommand(), genYAMLCommand(), vpnDiagCommand()},
+  }
+  for name, cmds := range static {
+    if _, ok := groups[name]; !ok {
+      groups[name] = []*cobra.Command{}
+    }
+    groups[name] = append(groups[name], cmds...)
+  }
+
+  AddCommandGroups(rootCmd, groups)
+  initGlobalFlagGroups()
+  for _, commands := range groups {
+    for _, command := range commands {
+      if ac := command.Args; ac != nil {
+	// Ensure that args errors don't advice the user to look in log files
+	command.Args = argsCheck(ac)
+      }
+      initDeprecatedPersistentFlags(command)
+    }
+  }
+  for _, group := range globalFlagGroups {
+    rootCmd.PersistentFlags().AddFlagSet(group.Flags)
+  }
+  return rootCmd
 }
 
 // argsCheck wraps an PositionalArgs checker in a function that wraps a potential error
 // using errcat.User
 func argsCheck(f cobra.PositionalArgs) cobra.PositionalArgs {
-	return func(cmd *cobra.Command, args []string) error {
-		if err := f(cmd, args); err != nil {
-			return errcat.User.New(err)
-		}
-		return nil
-	}
+  return func(cmd *cobra.Command, args []string) error {
+    if err := f(cmd, args); err != nil {
+      return errcat.User.New(err)
+    }
+    return nil
+  }
 }
 
 func initDeprecatedPersistentFlags(cmd *cobra.Command) {
-	cmd.Flags().AddFlagSet(deprecatedGlobalFlags)
-	opf := cmd.PostRun
-	cmd.PostRun = func(cmd *cobra.Command, args []string) {
-		// Allow deprecated global flags so that scripts using them don't break, but print
-		// a warning that their values are ignored.
-		deprecatedGlobalFlags.VisitAll(func(f *pflag.Flag) {
-			if f.Changed {
-				fmt.Fprintf(cmd.ErrOrStderr(),
-					"use of global flag '--%s' is deprecated and its value is ignored\n", f.Name)
-			}
-		})
-		if opf != nil {
-			opf(cmd, args)
-		}
-	}
+  cmd.Flags().AddFlagSet(deprecatedGlobalFlags)
+  opf := cmd.PostRun
+  cmd.PostRun = func(cmd *cobra.Command, args []string) {
+    // Allow deprecated global flags so that scripts using them don't break, but print
+    // a warning that their values are ignored.
+    deprecatedGlobalFlags.VisitAll(func(f *pflag.Flag) {
+      if f.Changed {
+	fmt.Fprintf(cmd.ErrOrStderr(),
+	  "use of global flag '--%s' is deprecated and its value is ignored\n", f.Name)
+      }
+    })
+    if opf != nil {
+      opf(cmd, args)
+    }
+  }
 }
 
 func initGlobalFlagGroups() {
-	deprecatedGlobalFlags = pflag.NewFlagSet("deprecated global flags", 0)
-
-	kubeFlags := pflag.NewFlagSet("", 0)
-	genericclioptions.NewConfigFlags(false).AddFlags(kubeFlags)
-	deprecatedGlobalFlags.AddFlagSet(kubeFlags)
-
-	netflags := pflag.NewFlagSet("", 0)
-	netflags.StringP("dns", "", "", "")
-	netflags.StringSlice("mapped-namespaces", nil, "")
-
-	deprecatedGlobalFlags.AddFlagSet(netflags)
-	deprecatedGlobalFlags.VisitAll(func(flag *pflag.Flag) {
-		flag.Hidden = true
-	})
-
-	globalFlagGroups = []cliutil.FlagGroup{{
-		Name: "other Telepresence flags",
-		Flags: func() *pflag.FlagSet {
-			flags := pflag.NewFlagSet("", 0)
-			flags.Bool(
-				"no-report", false,
-				"turn off anonymous crash reports and log submission on failure",
-			)
-			return flags
-		}(),
-	}}
+  deprecatedGlobalFlags = pflag.NewFlagSet("deprecated global flags", 0)
+
+  kubeFlags := pflag.NewFlagSet("", 0)
+  genericclioptions.NewConfigFlags(false).AddFlags(kubeFlags)
+  deprecatedGlobalFlags.AddFlagSet(kubeFlags)
+
+  netflags := pflag.NewFlagSet("", 0)
+  netflags.StringP("dns", "", "", "")
+  netflags.StringSlice("mapped-namespaces", nil, "")
+
+  deprecatedGlobalFlags.AddFlagSet(netflags)
+  deprecatedGlobalFlags.VisitAll(func(flag *pflag.Flag) {
+    flag.Hidden = true
+  })
+
+  globalFlagGroups = []cliutil.FlagGroup{{
+    Name: "other Telepresence flags",
+    Flags: func() *pflag.FlagSet {
+      flags := pflag.NewFlagSet("", 0)
+      flags.Bool(
+	"no-report", false,
+	"turn off anonymous crash reports and log submission on failure",
+      )
+      return flags
+    }(),
+  }}
 }