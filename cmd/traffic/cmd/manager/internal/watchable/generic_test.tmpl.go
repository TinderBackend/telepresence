//go:build ignore
// +build ignore

package watchable_test

import (
<<<<<<< HEAD
	"context"
	"encoding/json"
	"testing"
	"time"

	"github.com/stretchr/testify/assert"

	"VALPKG"
	"github.com/datawire/dlib/dlog"
	"github.com/TinderBackend/telepresence/v2/cmd/traffic/cmd/manager/internal/watchable"
=======
    "context"
    "encoding/json"
    "testing"
    "time"

    "VALPKG"
    "github.com/datawire/dlib/dlog"
    "github.com/stretchr/testify/assert"
    "github.com/telepresenceio/telepresence/v2/cmd/traffic/cmd/manager/internal/watchable"
>>>>>>> 5598413f
)

func assertMAPTYPESnapshotEqual(t *testing.T, expected, actual watchable.MAPTYPESnapshot, msgAndArgs ...interface{}) bool {
    t.Helper()

    expectedBytes, err := json.MarshalIndent(expected, "", "    ")
    if err != nil {
	t.Fatal(err)
    }

    actualBytes, err := json.MarshalIndent(actual, "", "    ")
    if err != nil {
	t.Fatal(err)
    }

    if !assert.Equal(t, string(expectedBytes), string(actualBytes)) {
	return false
    }

    for k := range actual.State {
	if !assertDeepCopies(t, expected.State[k], actual.State[k], msgAndArgs...) {
	    return false
	}
    }

    for i := range actual.Updates {
	if expected.Updates[i].Value == nil {
	    continue
	}
	if !assertDeepCopies(t, expected.Updates[i].Value, actual.Updates[i].Value, msgAndArgs...) {
	    return false
	}
    }

    return true
}

func TestMAPTYPE_Close(t *testing.T) {
    // TODO
}

func TestMAPTYPE_Delete(t *testing.T) {
    var m watchable.MAPTYPE

    // Check that a delete on a zero map works
    m.Delete("a")
    assertMAPTYPESnapshotEqual(t,
	watchable.MAPTYPESnapshot{State: map[string]VALTYPE{}},
	watchable.MAPTYPESnapshot{State: m.LoadAll()})

    // Check that a normal delete works
    m.Store("a", VALCTOR{TESTFIELD: "a"})
    assertMAPTYPESnapshotEqual(t,
	watchable.MAPTYPESnapshot{
	    State: map[string]VALTYPE{
		"a": {TESTFIELD: "a"},
	    },
	},
	watchable.MAPTYPESnapshot{State: m.LoadAll()})
    m.Delete("a")
    assertMAPTYPESnapshotEqual(t,
	watchable.MAPTYPESnapshot{
	    State: map[string]VALTYPE{},
	},
	watchable.MAPTYPESnapshot{State: m.LoadAll()})

    // Check that a repeated delete works
    m.Delete("a")
    assertMAPTYPESnapshotEqual(t,
	watchable.MAPTYPESnapshot{
	    State: map[string]VALTYPE{},
	},
	watchable.MAPTYPESnapshot{State: m.LoadAll()})
}

func TestMAPTYPE_Load(t *testing.T) {
    var m watchable.MAPTYPE

    a := VALCTOR{TESTFIELD: "value"}
    m.Store("k", a)

    // Check that a load returns a copy of the input object
    b, ok := m.Load("k")
    assert.True(t, ok)
    assertDeepCopies(t, a, b)
    m.Delete("k")

    // Check that a load returns nil after a delete
    c, ok := m.Load("k")
    assert.False(t, ok)
    assert.Nil(t, c)

    // Check that two sequential loads return distinct copies
    m.Store("k", a)
    d, ok := m.Load("k")
    assert.True(t, ok)
    e, ok := m.Load("k")
    assert.True(t, ok)
    assertDeepCopies(t, a, d)
    assertDeepCopies(t, a, e)
    assertDeepCopies(t, d, e)
}

func TestMAPTYPE_LoadAll(t *testing.T) {
    // TODO
}

func TestMAPTYPE_LoadAndDelete(t *testing.T) {
    var m watchable.MAPTYPE

    a := VALCTOR{TESTFIELD: "value"}
    m.Store("k", a)

    // Check that a load returns a copy of the input object
    b, ok := m.LoadAndDelete("k")
    assert.True(t, ok)
    assertDeepCopies(t, a, b)

    // Check that a load returns nil after a delete
    c, ok := m.Load("k")
    assert.False(t, ok)
    assert.Nil(t, c)

    // Now check the non-existing case
    d, ok := m.LoadAndDelete("k")
    assert.False(t, ok)
    assert.Nil(t, d)
}

func TestMAPTYPE_LoadOrStore(t *testing.T) {
    var m watchable.MAPTYPE

    a := VALCTOR{TESTFIELD: "value"}
    m.Store("k", a)

    b := VALCTOR{TESTFIELD: "value"}
    assertDeepCopies(t, a, b)

    c, ok := m.LoadOrStore("k", b)
    assert.True(t, ok)
    assertDeepCopies(t, a, c)
    assertDeepCopies(t, b, c)

    d, ok := m.LoadOrStore("k", b)
    assert.True(t, ok)
    assertDeepCopies(t, a, d)
    assertDeepCopies(t, b, d)
    assertDeepCopies(t, c, d)

    e, ok := m.LoadOrStore("x", a)
    assert.False(t, ok)
    assertDeepCopies(t, a, e)
    assertDeepCopies(t, b, e)
    assertDeepCopies(t, c, e)
    assertDeepCopies(t, d, e)
}

func TestMAPTYPE_Store(t *testing.T) {
    // TODO
}

func TestMAPTYPE_CompareAndSwap(t *testing.T) {
    // TODO
}

func TestMAPTYPE_Subscribe(t *testing.T) {
    ctx := dlog.NewTestContext(t, true)
    ctx, cancelCtx := context.WithCancel(ctx)
    var m watchable.MAPTYPE

    m.Store("a", VALCTOR{TESTFIELD: "A"})
    m.Store("b", VALCTOR{TESTFIELD: "B"})
    m.Store("c", VALCTOR{TESTFIELD: "C"})

    ch := m.Subscribe(ctx)

    // Check that a complete snapshot is immediately available
    snapshot, ok := <-ch
    assert.True(t, ok)
    assertMAPTYPESnapshotEqual(t,
	watchable.MAPTYPESnapshot{
	    State: map[string]VALTYPE{
		"a": {TESTFIELD: "A"},
		"b": {TESTFIELD: "B"},
		"c": {TESTFIELD: "C"},
	    },
	    Updates: nil,
	},
	snapshot)

    // Check that writes don't block on the subscriber channel
    m.Store("d", VALCTOR{TESTFIELD: "D"})
    m.Store("e", VALCTOR{TESTFIELD: "E"})
    m.Store("f", VALCTOR{TESTFIELD: "F"})

    // Check that those 3 updates get coalesced in to a single read
    snapshot, ok = <-ch
    assert.True(t, ok)
    assertMAPTYPESnapshotEqual(t,
	watchable.MAPTYPESnapshot{
	    State: map[string]VALTYPE{
		"a": {TESTFIELD: "A"},
		"b": {TESTFIELD: "B"},
		"c": {TESTFIELD: "C"},
		"d": {TESTFIELD: "D"},
		"e": {TESTFIELD: "E"},
		"f": {TESTFIELD: "F"},
	    },
	    Updates: []watchable.MAPTYPEUpdate{
		{Key: "d", Value: VALCTOR{TESTFIELD: "D"}},
		{Key: "e", Value: VALCTOR{TESTFIELD: "E"}},
		{Key: "f", Value: VALCTOR{TESTFIELD: "F"}},
	    },
	},
	snapshot)

    // Check that deletes work
    m.Delete("a")
    snapshot, ok = <-ch
    assert.True(t, ok)
    assertMAPTYPESnapshotEqual(t,
	watchable.MAPTYPESnapshot{
	    State: map[string]VALTYPE{
		"b": {TESTFIELD: "B"},
		"c": {TESTFIELD: "C"},
		"d": {TESTFIELD: "D"},
		"e": {TESTFIELD: "E"},
		"f": {TESTFIELD: "F"},
	    },
	    Updates: []watchable.MAPTYPEUpdate{
		{Key: "a", Delete: true, Value: VALCTOR{TESTFIELD: "A"}},
	    },
	},
	snapshot)

    // Check that deletes work with LoadAndDelete
    m.LoadAndDelete("b")
    snapshot, ok = <-ch
    assert.True(t, ok)
    assertMAPTYPESnapshotEqual(t,
	watchable.MAPTYPESnapshot{
	    State: map[string]VALTYPE{
		"c": {TESTFIELD: "C"},
		"d": {TESTFIELD: "D"},
		"e": {TESTFIELD: "E"},
		"f": {TESTFIELD: "F"},
	    },
	    Updates: []watchable.MAPTYPEUpdate{
		{Key: "b", Delete: true, Value: VALCTOR{TESTFIELD: "B"}},
	    },
	},
	snapshot)

    // Check that deletes coalesce with update
    m.Store("c", VALCTOR{TESTFIELD: "c"})
    m.Delete("c")
    snapshot, ok = <-ch
    assert.True(t, ok)
    assertMAPTYPESnapshotEqual(t,
	watchable.MAPTYPESnapshot{
	    State: map[string]VALTYPE{
		"d": {TESTFIELD: "D"},
		"e": {TESTFIELD: "E"},
		"f": {TESTFIELD: "F"},
	    },
	    Updates: []watchable.MAPTYPEUpdate{
		{Key: "c", Value: VALCTOR{TESTFIELD: "c"}},
		{Key: "c", Delete: true, Value: VALCTOR{TESTFIELD: "c"}},
	    },
	},
	snapshot)

    // Add some more writes, then close it
    m.Store("g", VALCTOR{TESTFIELD: "G"})
    m.Store("h", VALCTOR{TESTFIELD: "H"})
    m.Store("i", VALCTOR{TESTFIELD: "I"})
    cancelCtx()
    // Because the 'close' happens asynchronously when the context ends, we need to wait a
    // moment to ensure that it's actually closed before we hit the next step.
    time.Sleep(500 * time.Millisecond)

    // Check that the writes get coalesced in to a "close".
    snapshot, ok = <-ch
    assert.False(t, ok)
    assert.Zero(t, snapshot)

    snapshot, ok = <-ch
    assert.False(t, ok)
    assert.Zero(t, snapshot)

    snapshot, ok = <-ch
    assert.False(t, ok)
    assert.Zero(t, snapshot)
}

func TestMAPTYPE_SubscribeSubset(t *testing.T) {
    ctx := dlog.NewTestContext(t, true)
    var m watchable.MAPTYPE

    m.Store("a", VALCTOR{TESTFIELD: "A"})
    m.Store("b", VALCTOR{TESTFIELD: "B"})
    m.Store("c", VALCTOR{TESTFIELD: "C"})

    ch := m.SubscribeSubset(ctx, func(k string, v VALTYPE) bool {
	return v.TESTFIELD != "ignoreme"
    })

    // Check that a complete snapshot is immediately available
    snapshot, ok := <-ch
    assert.True(t, ok)
    assertMAPTYPESnapshotEqual(t,
	watchable.MAPTYPESnapshot{
	    State: map[string]VALTYPE{
		"a": {TESTFIELD: "A"},
		"b": {TESTFIELD: "B"},
		"c": {TESTFIELD: "C"},
	    },
	},
	snapshot)

    // Check that a no-op write doesn't trigger snapshot
    m.Store("a", VALCTOR{TESTFIELD: "A"})
    select {
    case <-ch:
    case <-time.After(10 * time.Millisecond): // just long enough that we have confidence <-ch isn't going to happen
    }

    // Check that an overwrite triggers a new snapshot
    m.Store("a", VALCTOR{TESTFIELD: "a"})
    snapshot, ok = <-ch
    assert.True(t, ok)
    assertMAPTYPESnapshotEqual(t,
	watchable.MAPTYPESnapshot{
	    State: map[string]VALTYPE{
		"a": {TESTFIELD: "a"},
		"b": {TESTFIELD: "B"},
		"c": {TESTFIELD: "C"},
	    },
	    Updates: []watchable.MAPTYPEUpdate{
		{Key: "a", Value: VALCTOR{TESTFIELD: "a"}},
	    },
	},
	snapshot)

    // Check that a now-ignored entry gets deleted from the snapshot
    m.Store("a", VALCTOR{TESTFIELD: "ignoreme"})
    snapshot, ok = <-ch
    assert.True(t, ok)
    assertMAPTYPESnapshotEqual(t,
	watchable.MAPTYPESnapshot{
	    State: map[string]VALTYPE{
		"b": {TESTFIELD: "B"},
		"c": {TESTFIELD: "C"},
	    },
	    Updates: []watchable.MAPTYPEUpdate{
		{Key: "a", Delete: true, Value: VALCTOR{TESTFIELD: "a"}},
	    },
	},
	snapshot)

    // Close the channel.  For sake of test coverage, let's do some things different than in the
    // non-Subset Subscribe test:
    //  1. Use m.Close() to close *all* channels, rather than canceling the Context to close
    //     just the one (not that more than one exists in this test)
    //  2. Don't have updates that will get coalesced in to the close.
    m.Close()
    snapshot, ok = <-ch
    assert.False(t, ok)
    assert.Zero(t, snapshot)

    // Now, since we've called m.Close(), let's check that subscriptions get already-closed
    // channels.
    ch = m.SubscribeSubset(ctx, func(k string, v VALTYPE) bool {
	return v.TESTFIELD != "ignoreme"
    })
    snapshot, ok = <-ch
    assert.False(t, ok)
    assert.Zero(t, snapshot)
}<|MERGE_RESOLUTION|>--- conflicted
+++ resolved
@@ -4,404 +4,390 @@
 package watchable_test
 
 import (
-<<<<<<< HEAD
-	"context"
-	"encoding/json"
-	"testing"
-	"time"
-
-	"github.com/stretchr/testify/assert"
-
-	"VALPKG"
-	"github.com/datawire/dlib/dlog"
-	"github.com/TinderBackend/telepresence/v2/cmd/traffic/cmd/manager/internal/watchable"
-=======
-    "context"
-    "encoding/json"
-    "testing"
-    "time"
-
-    "VALPKG"
-    "github.com/datawire/dlib/dlog"
-    "github.com/stretchr/testify/assert"
-    "github.com/telepresenceio/telepresence/v2/cmd/traffic/cmd/manager/internal/watchable"
->>>>>>> 5598413f
+  "context"
+  "encoding/json"
+  "testing"
+  "time"
+
+  "github.com/TinderBackend/telepresence/v2/cmd/traffic/cmd/manager/internal/watchable"
+  "github.com/datawire/dlib/dlog"
+  "github.com/stretchr/testify/assert"
 )
 
 func assertMAPTYPESnapshotEqual(t *testing.T, expected, actual watchable.MAPTYPESnapshot, msgAndArgs ...interface{}) bool {
-    t.Helper()
-
-    expectedBytes, err := json.MarshalIndent(expected, "", "    ")
-    if err != nil {
-	t.Fatal(err)
-    }
-
-    actualBytes, err := json.MarshalIndent(actual, "", "    ")
-    if err != nil {
-	t.Fatal(err)
-    }
-
-    if !assert.Equal(t, string(expectedBytes), string(actualBytes)) {
-	return false
-    }
-
-    for k := range actual.State {
-	if !assertDeepCopies(t, expected.State[k], actual.State[k], msgAndArgs...) {
-	    return false
-	}
-    }
-
-    for i := range actual.Updates {
-	if expected.Updates[i].Value == nil {
-	    continue
-	}
-	if !assertDeepCopies(t, expected.Updates[i].Value, actual.Updates[i].Value, msgAndArgs...) {
-	    return false
-	}
-    }
-
-    return true
+	t.Helper()
+
+	expectedBytes, err := json.MarshalIndent(expected, "", "    ")
+	if err != nil {
+		t.Fatal(err)
+	}
+
+	actualBytes, err := json.MarshalIndent(actual, "", "    ")
+	if err != nil {
+		t.Fatal(err)
+	}
+
+	if !assert.Equal(t, string(expectedBytes), string(actualBytes)) {
+		return false
+	}
+
+	for k := range actual.State {
+		if !assertDeepCopies(t, expected.State[k], actual.State[k], msgAndArgs...) {
+			return false
+		}
+	}
+
+	for i := range actual.Updates {
+		if expected.Updates[i].Value == nil {
+			continue
+		}
+		if !assertDeepCopies(t, expected.Updates[i].Value, actual.Updates[i].Value, msgAndArgs...) {
+			return false
+		}
+	}
+
+	return true
 }
 
 func TestMAPTYPE_Close(t *testing.T) {
-    // TODO
+	// TODO
 }
 
 func TestMAPTYPE_Delete(t *testing.T) {
-    var m watchable.MAPTYPE
-
-    // Check that a delete on a zero map works
-    m.Delete("a")
-    assertMAPTYPESnapshotEqual(t,
-	watchable.MAPTYPESnapshot{State: map[string]VALTYPE{}},
-	watchable.MAPTYPESnapshot{State: m.LoadAll()})
-
-    // Check that a normal delete works
-    m.Store("a", VALCTOR{TESTFIELD: "a"})
-    assertMAPTYPESnapshotEqual(t,
-	watchable.MAPTYPESnapshot{
-	    State: map[string]VALTYPE{
-		"a": {TESTFIELD: "a"},
-	    },
-	},
-	watchable.MAPTYPESnapshot{State: m.LoadAll()})
-    m.Delete("a")
-    assertMAPTYPESnapshotEqual(t,
-	watchable.MAPTYPESnapshot{
-	    State: map[string]VALTYPE{},
-	},
-	watchable.MAPTYPESnapshot{State: m.LoadAll()})
-
-    // Check that a repeated delete works
-    m.Delete("a")
-    assertMAPTYPESnapshotEqual(t,
-	watchable.MAPTYPESnapshot{
-	    State: map[string]VALTYPE{},
-	},
-	watchable.MAPTYPESnapshot{State: m.LoadAll()})
+	var m watchable.MAPTYPE
+
+	// Check that a delete on a zero map works
+	m.Delete("a")
+	assertMAPTYPESnapshotEqual(t,
+		watchable.MAPTYPESnapshot{State: map[string]VALTYPE{}},
+		watchable.MAPTYPESnapshot{State: m.LoadAll()})
+
+	// Check that a normal delete works
+	m.Store("a", VALCTOR{TESTFIELD: "a"})
+	assertMAPTYPESnapshotEqual(t,
+		watchable.MAPTYPESnapshot{
+			State: map[string]VALTYPE{
+				"a": {TESTFIELD: "a"},
+			},
+		},
+		watchable.MAPTYPESnapshot{State: m.LoadAll()})
+	m.Delete("a")
+	assertMAPTYPESnapshotEqual(t,
+		watchable.MAPTYPESnapshot{
+			State: map[string]VALTYPE{},
+		},
+		watchable.MAPTYPESnapshot{State: m.LoadAll()})
+
+	// Check that a repeated delete works
+	m.Delete("a")
+	assertMAPTYPESnapshotEqual(t,
+		watchable.MAPTYPESnapshot{
+			State: map[string]VALTYPE{},
+		},
+		watchable.MAPTYPESnapshot{State: m.LoadAll()})
 }
 
 func TestMAPTYPE_Load(t *testing.T) {
-    var m watchable.MAPTYPE
-
-    a := VALCTOR{TESTFIELD: "value"}
-    m.Store("k", a)
-
-    // Check that a load returns a copy of the input object
-    b, ok := m.Load("k")
-    assert.True(t, ok)
-    assertDeepCopies(t, a, b)
-    m.Delete("k")
-
-    // Check that a load returns nil after a delete
-    c, ok := m.Load("k")
-    assert.False(t, ok)
-    assert.Nil(t, c)
-
-    // Check that two sequential loads return distinct copies
-    m.Store("k", a)
-    d, ok := m.Load("k")
-    assert.True(t, ok)
-    e, ok := m.Load("k")
-    assert.True(t, ok)
-    assertDeepCopies(t, a, d)
-    assertDeepCopies(t, a, e)
-    assertDeepCopies(t, d, e)
+	var m watchable.MAPTYPE
+
+	a := VALCTOR{TESTFIELD: "value"}
+	m.Store("k", a)
+
+	// Check that a load returns a copy of the input object
+	b, ok := m.Load("k")
+	assert.True(t, ok)
+	assertDeepCopies(t, a, b)
+	m.Delete("k")
+
+	// Check that a load returns nil after a delete
+	c, ok := m.Load("k")
+	assert.False(t, ok)
+	assert.Nil(t, c)
+
+	// Check that two sequential loads return distinct copies
+	m.Store("k", a)
+	d, ok := m.Load("k")
+	assert.True(t, ok)
+	e, ok := m.Load("k")
+	assert.True(t, ok)
+	assertDeepCopies(t, a, d)
+	assertDeepCopies(t, a, e)
+	assertDeepCopies(t, d, e)
 }
 
 func TestMAPTYPE_LoadAll(t *testing.T) {
-    // TODO
+	// TODO
 }
 
 func TestMAPTYPE_LoadAndDelete(t *testing.T) {
-    var m watchable.MAPTYPE
-
-    a := VALCTOR{TESTFIELD: "value"}
-    m.Store("k", a)
-
-    // Check that a load returns a copy of the input object
-    b, ok := m.LoadAndDelete("k")
-    assert.True(t, ok)
-    assertDeepCopies(t, a, b)
-
-    // Check that a load returns nil after a delete
-    c, ok := m.Load("k")
-    assert.False(t, ok)
-    assert.Nil(t, c)
-
-    // Now check the non-existing case
-    d, ok := m.LoadAndDelete("k")
-    assert.False(t, ok)
-    assert.Nil(t, d)
+	var m watchable.MAPTYPE
+
+	a := VALCTOR{TESTFIELD: "value"}
+	m.Store("k", a)
+
+	// Check that a load returns a copy of the input object
+	b, ok := m.LoadAndDelete("k")
+	assert.True(t, ok)
+	assertDeepCopies(t, a, b)
+
+	// Check that a load returns nil after a delete
+	c, ok := m.Load("k")
+	assert.False(t, ok)
+	assert.Nil(t, c)
+
+	// Now check the non-existing case
+	d, ok := m.LoadAndDelete("k")
+	assert.False(t, ok)
+	assert.Nil(t, d)
 }
 
 func TestMAPTYPE_LoadOrStore(t *testing.T) {
-    var m watchable.MAPTYPE
-
-    a := VALCTOR{TESTFIELD: "value"}
-    m.Store("k", a)
-
-    b := VALCTOR{TESTFIELD: "value"}
-    assertDeepCopies(t, a, b)
-
-    c, ok := m.LoadOrStore("k", b)
-    assert.True(t, ok)
-    assertDeepCopies(t, a, c)
-    assertDeepCopies(t, b, c)
-
-    d, ok := m.LoadOrStore("k", b)
-    assert.True(t, ok)
-    assertDeepCopies(t, a, d)
-    assertDeepCopies(t, b, d)
-    assertDeepCopies(t, c, d)
-
-    e, ok := m.LoadOrStore("x", a)
-    assert.False(t, ok)
-    assertDeepCopies(t, a, e)
-    assertDeepCopies(t, b, e)
-    assertDeepCopies(t, c, e)
-    assertDeepCopies(t, d, e)
+	var m watchable.MAPTYPE
+
+	a := VALCTOR{TESTFIELD: "value"}
+	m.Store("k", a)
+
+	b := VALCTOR{TESTFIELD: "value"}
+	assertDeepCopies(t, a, b)
+
+	c, ok := m.LoadOrStore("k", b)
+	assert.True(t, ok)
+	assertDeepCopies(t, a, c)
+	assertDeepCopies(t, b, c)
+
+	d, ok := m.LoadOrStore("k", b)
+	assert.True(t, ok)
+	assertDeepCopies(t, a, d)
+	assertDeepCopies(t, b, d)
+	assertDeepCopies(t, c, d)
+
+	e, ok := m.LoadOrStore("x", a)
+	assert.False(t, ok)
+	assertDeepCopies(t, a, e)
+	assertDeepCopies(t, b, e)
+	assertDeepCopies(t, c, e)
+	assertDeepCopies(t, d, e)
 }
 
 func TestMAPTYPE_Store(t *testing.T) {
-    // TODO
+	// TODO
 }
 
 func TestMAPTYPE_CompareAndSwap(t *testing.T) {
-    // TODO
+	// TODO
 }
 
 func TestMAPTYPE_Subscribe(t *testing.T) {
-    ctx := dlog.NewTestContext(t, true)
-    ctx, cancelCtx := context.WithCancel(ctx)
-    var m watchable.MAPTYPE
-
-    m.Store("a", VALCTOR{TESTFIELD: "A"})
-    m.Store("b", VALCTOR{TESTFIELD: "B"})
-    m.Store("c", VALCTOR{TESTFIELD: "C"})
-
-    ch := m.Subscribe(ctx)
-
-    // Check that a complete snapshot is immediately available
-    snapshot, ok := <-ch
-    assert.True(t, ok)
-    assertMAPTYPESnapshotEqual(t,
-	watchable.MAPTYPESnapshot{
-	    State: map[string]VALTYPE{
-		"a": {TESTFIELD: "A"},
-		"b": {TESTFIELD: "B"},
-		"c": {TESTFIELD: "C"},
-	    },
-	    Updates: nil,
-	},
-	snapshot)
-
-    // Check that writes don't block on the subscriber channel
-    m.Store("d", VALCTOR{TESTFIELD: "D"})
-    m.Store("e", VALCTOR{TESTFIELD: "E"})
-    m.Store("f", VALCTOR{TESTFIELD: "F"})
-
-    // Check that those 3 updates get coalesced in to a single read
-    snapshot, ok = <-ch
-    assert.True(t, ok)
-    assertMAPTYPESnapshotEqual(t,
-	watchable.MAPTYPESnapshot{
-	    State: map[string]VALTYPE{
-		"a": {TESTFIELD: "A"},
-		"b": {TESTFIELD: "B"},
-		"c": {TESTFIELD: "C"},
-		"d": {TESTFIELD: "D"},
-		"e": {TESTFIELD: "E"},
-		"f": {TESTFIELD: "F"},
-	    },
-	    Updates: []watchable.MAPTYPEUpdate{
-		{Key: "d", Value: VALCTOR{TESTFIELD: "D"}},
-		{Key: "e", Value: VALCTOR{TESTFIELD: "E"}},
-		{Key: "f", Value: VALCTOR{TESTFIELD: "F"}},
-	    },
-	},
-	snapshot)
-
-    // Check that deletes work
-    m.Delete("a")
-    snapshot, ok = <-ch
-    assert.True(t, ok)
-    assertMAPTYPESnapshotEqual(t,
-	watchable.MAPTYPESnapshot{
-	    State: map[string]VALTYPE{
-		"b": {TESTFIELD: "B"},
-		"c": {TESTFIELD: "C"},
-		"d": {TESTFIELD: "D"},
-		"e": {TESTFIELD: "E"},
-		"f": {TESTFIELD: "F"},
-	    },
-	    Updates: []watchable.MAPTYPEUpdate{
-		{Key: "a", Delete: true, Value: VALCTOR{TESTFIELD: "A"}},
-	    },
-	},
-	snapshot)
-
-    // Check that deletes work with LoadAndDelete
-    m.LoadAndDelete("b")
-    snapshot, ok = <-ch
-    assert.True(t, ok)
-    assertMAPTYPESnapshotEqual(t,
-	watchable.MAPTYPESnapshot{
-	    State: map[string]VALTYPE{
-		"c": {TESTFIELD: "C"},
-		"d": {TESTFIELD: "D"},
-		"e": {TESTFIELD: "E"},
-		"f": {TESTFIELD: "F"},
-	    },
-	    Updates: []watchable.MAPTYPEUpdate{
-		{Key: "b", Delete: true, Value: VALCTOR{TESTFIELD: "B"}},
-	    },
-	},
-	snapshot)
-
-    // Check that deletes coalesce with update
-    m.Store("c", VALCTOR{TESTFIELD: "c"})
-    m.Delete("c")
-    snapshot, ok = <-ch
-    assert.True(t, ok)
-    assertMAPTYPESnapshotEqual(t,
-	watchable.MAPTYPESnapshot{
-	    State: map[string]VALTYPE{
-		"d": {TESTFIELD: "D"},
-		"e": {TESTFIELD: "E"},
-		"f": {TESTFIELD: "F"},
-	    },
-	    Updates: []watchable.MAPTYPEUpdate{
-		{Key: "c", Value: VALCTOR{TESTFIELD: "c"}},
-		{Key: "c", Delete: true, Value: VALCTOR{TESTFIELD: "c"}},
-	    },
-	},
-	snapshot)
-
-    // Add some more writes, then close it
-    m.Store("g", VALCTOR{TESTFIELD: "G"})
-    m.Store("h", VALCTOR{TESTFIELD: "H"})
-    m.Store("i", VALCTOR{TESTFIELD: "I"})
-    cancelCtx()
-    // Because the 'close' happens asynchronously when the context ends, we need to wait a
-    // moment to ensure that it's actually closed before we hit the next step.
-    time.Sleep(500 * time.Millisecond)
-
-    // Check that the writes get coalesced in to a "close".
-    snapshot, ok = <-ch
-    assert.False(t, ok)
-    assert.Zero(t, snapshot)
-
-    snapshot, ok = <-ch
-    assert.False(t, ok)
-    assert.Zero(t, snapshot)
-
-    snapshot, ok = <-ch
-    assert.False(t, ok)
-    assert.Zero(t, snapshot)
+	ctx := dlog.NewTestContext(t, true)
+	ctx, cancelCtx := context.WithCancel(ctx)
+	var m watchable.MAPTYPE
+
+	m.Store("a", VALCTOR{TESTFIELD: "A"})
+	m.Store("b", VALCTOR{TESTFIELD: "B"})
+	m.Store("c", VALCTOR{TESTFIELD: "C"})
+
+	ch := m.Subscribe(ctx)
+
+	// Check that a complete snapshot is immediately available
+	snapshot, ok := <-ch
+	assert.True(t, ok)
+	assertMAPTYPESnapshotEqual(t,
+		watchable.MAPTYPESnapshot{
+			State: map[string]VALTYPE{
+				"a": {TESTFIELD: "A"},
+				"b": {TESTFIELD: "B"},
+				"c": {TESTFIELD: "C"},
+			},
+			Updates: nil,
+		},
+		snapshot)
+
+	// Check that writes don't block on the subscriber channel
+	m.Store("d", VALCTOR{TESTFIELD: "D"})
+	m.Store("e", VALCTOR{TESTFIELD: "E"})
+	m.Store("f", VALCTOR{TESTFIELD: "F"})
+
+	// Check that those 3 updates get coalesced in to a single read
+	snapshot, ok = <-ch
+	assert.True(t, ok)
+	assertMAPTYPESnapshotEqual(t,
+		watchable.MAPTYPESnapshot{
+			State: map[string]VALTYPE{
+				"a": {TESTFIELD: "A"},
+				"b": {TESTFIELD: "B"},
+				"c": {TESTFIELD: "C"},
+				"d": {TESTFIELD: "D"},
+				"e": {TESTFIELD: "E"},
+				"f": {TESTFIELD: "F"},
+			},
+			Updates: []watchable.MAPTYPEUpdate{
+				{Key: "d", Value: VALCTOR{TESTFIELD: "D"}},
+				{Key: "e", Value: VALCTOR{TESTFIELD: "E"}},
+				{Key: "f", Value: VALCTOR{TESTFIELD: "F"}},
+			},
+		},
+		snapshot)
+
+	// Check that deletes work
+	m.Delete("a")
+	snapshot, ok = <-ch
+	assert.True(t, ok)
+	assertMAPTYPESnapshotEqual(t,
+		watchable.MAPTYPESnapshot{
+			State: map[string]VALTYPE{
+				"b": {TESTFIELD: "B"},
+				"c": {TESTFIELD: "C"},
+				"d": {TESTFIELD: "D"},
+				"e": {TESTFIELD: "E"},
+				"f": {TESTFIELD: "F"},
+			},
+			Updates: []watchable.MAPTYPEUpdate{
+				{Key: "a", Delete: true, Value: VALCTOR{TESTFIELD: "A"}},
+			},
+		},
+		snapshot)
+
+	// Check that deletes work with LoadAndDelete
+	m.LoadAndDelete("b")
+	snapshot, ok = <-ch
+	assert.True(t, ok)
+	assertMAPTYPESnapshotEqual(t,
+		watchable.MAPTYPESnapshot{
+			State: map[string]VALTYPE{
+				"c": {TESTFIELD: "C"},
+				"d": {TESTFIELD: "D"},
+				"e": {TESTFIELD: "E"},
+				"f": {TESTFIELD: "F"},
+			},
+			Updates: []watchable.MAPTYPEUpdate{
+				{Key: "b", Delete: true, Value: VALCTOR{TESTFIELD: "B"}},
+			},
+		},
+		snapshot)
+
+	// Check that deletes coalesce with update
+	m.Store("c", VALCTOR{TESTFIELD: "c"})
+	m.Delete("c")
+	snapshot, ok = <-ch
+	assert.True(t, ok)
+	assertMAPTYPESnapshotEqual(t,
+		watchable.MAPTYPESnapshot{
+			State: map[string]VALTYPE{
+				"d": {TESTFIELD: "D"},
+				"e": {TESTFIELD: "E"},
+				"f": {TESTFIELD: "F"},
+			},
+			Updates: []watchable.MAPTYPEUpdate{
+				{Key: "c", Value: VALCTOR{TESTFIELD: "c"}},
+				{Key: "c", Delete: true, Value: VALCTOR{TESTFIELD: "c"}},
+			},
+		},
+		snapshot)
+
+	// Add some more writes, then close it
+	m.Store("g", VALCTOR{TESTFIELD: "G"})
+	m.Store("h", VALCTOR{TESTFIELD: "H"})
+	m.Store("i", VALCTOR{TESTFIELD: "I"})
+	cancelCtx()
+	// Because the 'close' happens asynchronously when the context ends, we need to wait a
+	// moment to ensure that it's actually closed before we hit the next step.
+	time.Sleep(500 * time.Millisecond)
+
+	// Check that the writes get coalesced in to a "close".
+	snapshot, ok = <-ch
+	assert.False(t, ok)
+	assert.Zero(t, snapshot)
+
+	snapshot, ok = <-ch
+	assert.False(t, ok)
+	assert.Zero(t, snapshot)
+
+	snapshot, ok = <-ch
+	assert.False(t, ok)
+	assert.Zero(t, snapshot)
 }
 
 func TestMAPTYPE_SubscribeSubset(t *testing.T) {
-    ctx := dlog.NewTestContext(t, true)
-    var m watchable.MAPTYPE
-
-    m.Store("a", VALCTOR{TESTFIELD: "A"})
-    m.Store("b", VALCTOR{TESTFIELD: "B"})
-    m.Store("c", VALCTOR{TESTFIELD: "C"})
-
-    ch := m.SubscribeSubset(ctx, func(k string, v VALTYPE) bool {
-	return v.TESTFIELD != "ignoreme"
-    })
-
-    // Check that a complete snapshot is immediately available
-    snapshot, ok := <-ch
-    assert.True(t, ok)
-    assertMAPTYPESnapshotEqual(t,
-	watchable.MAPTYPESnapshot{
-	    State: map[string]VALTYPE{
-		"a": {TESTFIELD: "A"},
-		"b": {TESTFIELD: "B"},
-		"c": {TESTFIELD: "C"},
-	    },
-	},
-	snapshot)
-
-    // Check that a no-op write doesn't trigger snapshot
-    m.Store("a", VALCTOR{TESTFIELD: "A"})
-    select {
-    case <-ch:
-    case <-time.After(10 * time.Millisecond): // just long enough that we have confidence <-ch isn't going to happen
-    }
-
-    // Check that an overwrite triggers a new snapshot
-    m.Store("a", VALCTOR{TESTFIELD: "a"})
-    snapshot, ok = <-ch
-    assert.True(t, ok)
-    assertMAPTYPESnapshotEqual(t,
-	watchable.MAPTYPESnapshot{
-	    State: map[string]VALTYPE{
-		"a": {TESTFIELD: "a"},
-		"b": {TESTFIELD: "B"},
-		"c": {TESTFIELD: "C"},
-	    },
-	    Updates: []watchable.MAPTYPEUpdate{
-		{Key: "a", Value: VALCTOR{TESTFIELD: "a"}},
-	    },
-	},
-	snapshot)
-
-    // Check that a now-ignored entry gets deleted from the snapshot
-    m.Store("a", VALCTOR{TESTFIELD: "ignoreme"})
-    snapshot, ok = <-ch
-    assert.True(t, ok)
-    assertMAPTYPESnapshotEqual(t,
-	watchable.MAPTYPESnapshot{
-	    State: map[string]VALTYPE{
-		"b": {TESTFIELD: "B"},
-		"c": {TESTFIELD: "C"},
-	    },
-	    Updates: []watchable.MAPTYPEUpdate{
-		{Key: "a", Delete: true, Value: VALCTOR{TESTFIELD: "a"}},
-	    },
-	},
-	snapshot)
-
-    // Close the channel.  For sake of test coverage, let's do some things different than in the
-    // non-Subset Subscribe test:
-    //  1. Use m.Close() to close *all* channels, rather than canceling the Context to close
-    //     just the one (not that more than one exists in this test)
-    //  2. Don't have updates that will get coalesced in to the close.
-    m.Close()
-    snapshot, ok = <-ch
-    assert.False(t, ok)
-    assert.Zero(t, snapshot)
-
-    // Now, since we've called m.Close(), let's check that subscriptions get already-closed
-    // channels.
-    ch = m.SubscribeSubset(ctx, func(k string, v VALTYPE) bool {
-	return v.TESTFIELD != "ignoreme"
-    })
-    snapshot, ok = <-ch
-    assert.False(t, ok)
-    assert.Zero(t, snapshot)
+	ctx := dlog.NewTestContext(t, true)
+	var m watchable.MAPTYPE
+
+	m.Store("a", VALCTOR{TESTFIELD: "A"})
+	m.Store("b", VALCTOR{TESTFIELD: "B"})
+	m.Store("c", VALCTOR{TESTFIELD: "C"})
+
+	ch := m.SubscribeSubset(ctx, func(k string, v VALTYPE) bool {
+		return v.TESTFIELD != "ignoreme"
+	})
+
+	// Check that a complete snapshot is immediately available
+	snapshot, ok := <-ch
+	assert.True(t, ok)
+	assertMAPTYPESnapshotEqual(t,
+		watchable.MAPTYPESnapshot{
+			State: map[string]VALTYPE{
+				"a": {TESTFIELD: "A"},
+				"b": {TESTFIELD: "B"},
+				"c": {TESTFIELD: "C"},
+			},
+		},
+		snapshot)
+
+	// Check that a no-op write doesn't trigger snapshot
+	m.Store("a", VALCTOR{TESTFIELD: "A"})
+	select {
+	case <-ch:
+	case <-time.After(10 * time.Millisecond): // just long enough that we have confidence <-ch isn't going to happen
+	}
+
+	// Check that an overwrite triggers a new snapshot
+	m.Store("a", VALCTOR{TESTFIELD: "a"})
+	snapshot, ok = <-ch
+	assert.True(t, ok)
+	assertMAPTYPESnapshotEqual(t,
+		watchable.MAPTYPESnapshot{
+			State: map[string]VALTYPE{
+				"a": {TESTFIELD: "a"},
+				"b": {TESTFIELD: "B"},
+				"c": {TESTFIELD: "C"},
+			},
+			Updates: []watchable.MAPTYPEUpdate{
+				{Key: "a", Value: VALCTOR{TESTFIELD: "a"}},
+			},
+		},
+		snapshot)
+
+	// Check that a now-ignored entry gets deleted from the snapshot
+	m.Store("a", VALCTOR{TESTFIELD: "ignoreme"})
+	snapshot, ok = <-ch
+	assert.True(t, ok)
+	assertMAPTYPESnapshotEqual(t,
+		watchable.MAPTYPESnapshot{
+			State: map[string]VALTYPE{
+				"b": {TESTFIELD: "B"},
+				"c": {TESTFIELD: "C"},
+			},
+			Updates: []watchable.MAPTYPEUpdate{
+				{Key: "a", Delete: true, Value: VALCTOR{TESTFIELD: "a"}},
+			},
+		},
+		snapshot)
+
+	// Close the channel.  For sake of test coverage, let's do some things different than in the
+	// non-Subset Subscribe test:
+	//  1. Use m.Close() to close *all* channels, rather than canceling the Context to close
+	//     just the one (not that more than one exists in this test)
+	//  2. Don't have updates that will get coalesced in to the close.
+	m.Close()
+	snapshot, ok = <-ch
+	assert.False(t, ok)
+	assert.Zero(t, snapshot)
+
+	// Now, since we've called m.Close(), let's check that subscriptions get already-closed
+	// channels.
+	ch = m.SubscribeSubset(ctx, func(k string, v VALTYPE) bool {
+		return v.TESTFIELD != "ignoreme"
+	})
+	snapshot, ok = <-ch
+	assert.False(t, ok)
+	assert.Zero(t, snapshot)
 }